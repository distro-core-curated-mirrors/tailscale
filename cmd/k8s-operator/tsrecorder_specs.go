// Copyright (c) Tailscale Inc & AUTHORS
// SPDX-License-Identifier: BSD-3-Clause

//go:build !plan9

package main

import (
	"fmt"

	appsv1 "k8s.io/api/apps/v1"
	corev1 "k8s.io/api/core/v1"
	rbacv1 "k8s.io/api/rbac/v1"
	metav1 "k8s.io/apimachinery/pkg/apis/meta/v1"
	tsapi "tailscale.com/k8s-operator/apis/v1alpha1"
	"tailscale.com/types/ptr"
	"tailscale.com/version"
)

func tsrStatefulSet(tsr *tsapi.Recorder, namespace string) *appsv1.StatefulSet {
	return &appsv1.StatefulSet{
		ObjectMeta: metav1.ObjectMeta{
			Name:            tsr.Name,
			Namespace:       namespace,
			Labels:          labels("recorder", tsr.Name, tsr.Spec.StatefulSet.Labels),
			OwnerReferences: tsrOwnerReference(tsr),
			Annotations:     tsr.Spec.StatefulSet.Annotations,
		},
		Spec: appsv1.StatefulSetSpec{
			Replicas: ptr.To[int32](1),
			Selector: &metav1.LabelSelector{
				MatchLabels: labels("recorder", tsr.Name, tsr.Spec.StatefulSet.Pod.Labels),
			},
			Template: corev1.PodTemplateSpec{
				ObjectMeta: metav1.ObjectMeta{
					Name:        tsr.Name,
					Namespace:   namespace,
					Labels:      labels("recorder", tsr.Name, tsr.Spec.StatefulSet.Pod.Labels),
					Annotations: tsr.Spec.StatefulSet.Pod.Annotations,
				},
				Spec: corev1.PodSpec{
					ServiceAccountName: func() string {
						if tsr.Spec.StatefulSet.Pod.ServiceAccountName != "" {
							return tsr.Spec.StatefulSet.Pod.ServiceAccountName
						}

						return tsr.Name
					}(),
<<<<<<< HEAD
					Affinity:         tsr.Spec.StatefulSet.Pod.Affinity,
					SecurityContext:  tsr.Spec.StatefulSet.Pod.SecurityContext,
					ImagePullSecrets: tsr.Spec.StatefulSet.Pod.ImagePullSecrets,
					NodeSelector:     tsr.Spec.StatefulSet.Pod.NodeSelector,
					Tolerations:      tsr.Spec.StatefulSet.Pod.Tolerations,
=======
					Affinity:           tsr.Spec.StatefulSet.Pod.Affinity,
					SecurityContext:    tsr.Spec.StatefulSet.Pod.SecurityContext,
					ImagePullSecrets:   tsr.Spec.StatefulSet.Pod.ImagePullSecrets,
					NodeSelector:       tsr.Spec.StatefulSet.Pod.NodeSelector,
					Tolerations:        tsr.Spec.StatefulSet.Pod.Tolerations,
>>>>>>> d050cfc5
					Containers: []corev1.Container{
						{
							Name: "recorder",
							Image: func() string {
								image := tsr.Spec.StatefulSet.Pod.Container.Image
								if image == "" {
									image = fmt.Sprintf("tailscale/tsrecorder:%s", selfVersionImageTag())
								}

								return image
							}(),
							ImagePullPolicy: tsr.Spec.StatefulSet.Pod.Container.ImagePullPolicy,
							Resources:       tsr.Spec.StatefulSet.Pod.Container.Resources,
							SecurityContext: tsr.Spec.StatefulSet.Pod.Container.SecurityContext,
							Env:             env(tsr),
							EnvFrom: func() []corev1.EnvFromSource {
								if tsr.Spec.Storage.S3 == nil || tsr.Spec.Storage.S3.Credentials.Secret.Name == "" {
									return nil
								}

								return []corev1.EnvFromSource{{
									SecretRef: &corev1.SecretEnvSource{
										LocalObjectReference: corev1.LocalObjectReference{
											Name: tsr.Spec.Storage.S3.Credentials.Secret.Name,
										},
									},
								}}
							}(),
							Command: []string{"/tsrecorder"},
							VolumeMounts: []corev1.VolumeMount{
								{
									Name:      "data",
									MountPath: "/data",
									ReadOnly:  false,
								},
							},
						},
					},
					Volumes: []corev1.Volume{
						{
							Name: "data",
							VolumeSource: corev1.VolumeSource{
								EmptyDir: &corev1.EmptyDirVolumeSource{},
							},
						},
					},
				},
			},
		},
	}
}

func tsrServiceAccount(tsr *tsapi.Recorder, namespace string) *corev1.ServiceAccount {
	return &corev1.ServiceAccount{
		ObjectMeta: metav1.ObjectMeta{
			Name:            tsr.Name,
			Namespace:       namespace,
			Labels:          labels("recorder", tsr.Name, nil),
			OwnerReferences: tsrOwnerReference(tsr),
		},
	}
}

func tsrRole(tsr *tsapi.Recorder, namespace string) *rbacv1.Role {
	return &rbacv1.Role{
		ObjectMeta: metav1.ObjectMeta{
			Name:            tsr.Name,
			Namespace:       namespace,
			Labels:          labels("recorder", tsr.Name, nil),
			OwnerReferences: tsrOwnerReference(tsr),
		},
		Rules: []rbacv1.PolicyRule{
			{
				APIGroups: []string{""},
				Resources: []string{"secrets"},
				Verbs: []string{
					"get",
					"patch",
					"update",
				},
				ResourceNames: []string{
					tsr.Name,                      // Contains the auth key.
					fmt.Sprintf("%s-0", tsr.Name), // Contains the node state.
				},
			},
			{
				APIGroups: []string{""},
				Resources: []string{"events"},
				Verbs: []string{
					"get",
					"create",
					"patch",
				},
			},
		},
	}
}

func tsrRoleBinding(tsr *tsapi.Recorder, namespace string) *rbacv1.RoleBinding {
<<<<<<< HEAD
	saName := tsr.Spec.StatefulSet.Pod.ServiceAccountName
	if saName == "" {
		saName = tsr.Name
	}

	return &rbacv1.RoleBinding{
		ObjectMeta: metav1.ObjectMeta{
			Name:            tsr.Name,
			Namespace:       namespace,
			Labels:          labels("recorder", tsr.Name, nil),
			OwnerReferences: tsrOwnerReference(tsr),
		},
		Subjects: []rbacv1.Subject{
			{
				Kind:      "ServiceAccount",
				Name:      saName,
				Namespace: namespace,
			},
		},
		RoleRef: rbacv1.RoleRef{
			Kind: "Role",
			Name: tsr.Name,
		},
	}
=======
    saName := tsr.Spec.StatefulSet.Pod.ServiceAccountName
    if saName == "" {
        saName = tsr.Name
    }

    return &rbacv1.RoleBinding{
        ObjectMeta: metav1.ObjectMeta{
            Name:            tsr.Name,
            Namespace:       namespace,
            Labels:          labels("recorder", tsr.Name, nil),
            OwnerReferences: tsrOwnerReference(tsr),
        },
        Subjects: []rbacv1.Subject{
            {
                Kind:      "ServiceAccount",
                Name:      saName,
                Namespace: namespace,
            },
        },
        RoleRef: rbacv1.RoleRef{
            Kind: "Role",
            Name: tsr.Name,
        },
    }
>>>>>>> d050cfc5
}

func tsrAuthSecret(tsr *tsapi.Recorder, namespace string, authKey string) *corev1.Secret {
	return &corev1.Secret{
		ObjectMeta: metav1.ObjectMeta{
			Namespace:       namespace,
			Name:            tsr.Name,
			Labels:          labels("recorder", tsr.Name, nil),
			OwnerReferences: tsrOwnerReference(tsr),
		},
		StringData: map[string]string{
			"authkey": authKey,
		},
	}
}

func tsrStateSecret(tsr *tsapi.Recorder, namespace string) *corev1.Secret {
	return &corev1.Secret{
		ObjectMeta: metav1.ObjectMeta{
			Name:            fmt.Sprintf("%s-0", tsr.Name),
			Namespace:       namespace,
			Labels:          labels("recorder", tsr.Name, nil),
			OwnerReferences: tsrOwnerReference(tsr),
		},
	}
}

func env(tsr *tsapi.Recorder) []corev1.EnvVar {
	envs := []corev1.EnvVar{
		{
			Name: "TS_AUTHKEY",
			ValueFrom: &corev1.EnvVarSource{
				SecretKeyRef: &corev1.SecretKeySelector{
					LocalObjectReference: corev1.LocalObjectReference{
						Name: tsr.Name,
					},
					Key: "authkey",
				},
			},
		},
		{
			Name: "POD_NAME",
			ValueFrom: &corev1.EnvVarSource{
				FieldRef: &corev1.ObjectFieldSelector{
					// Secret is named after the pod.
					FieldPath: "metadata.name",
				},
			},
		},
		{
			Name: "POD_UID",
			ValueFrom: &corev1.EnvVarSource{
				FieldRef: &corev1.ObjectFieldSelector{
					FieldPath: "metadata.uid",
				},
			},
		},
		{
			Name:  "TS_STATE",
			Value: "kube:$(POD_NAME)",
		},
		{
			Name:  "TSRECORDER_HOSTNAME",
			Value: "$(POD_NAME)",
		},
	}

	for _, env := range tsr.Spec.StatefulSet.Pod.Container.Env {
		envs = append(envs, corev1.EnvVar{
			Name:  string(env.Name),
			Value: env.Value,
		})
	}

	if tsr.Spec.Storage.S3 != nil {
		envs = append(envs,
			corev1.EnvVar{
				Name:  "TSRECORDER_DST",
				Value: fmt.Sprintf("s3://%s", tsr.Spec.Storage.S3.Endpoint),
			},
			corev1.EnvVar{
				Name:  "TSRECORDER_BUCKET",
				Value: tsr.Spec.Storage.S3.Bucket,
			},
		)
	} else {
		envs = append(envs, corev1.EnvVar{
			Name:  "TSRECORDER_DST",
			Value: "/data/recordings",
		})
	}

	if tsr.Spec.EnableUI {
		envs = append(envs, corev1.EnvVar{
			Name:  "TSRECORDER_UI",
			Value: "true",
		})
	}

	return envs
}

func labels(app, instance string, customLabels map[string]string) map[string]string {
	l := make(map[string]string, len(customLabels)+3)
	for k, v := range customLabels {
		l[k] = v
	}

	// ref: https://kubernetes.io/docs/concepts/overview/working-with-objects/common-labels/
	l["app.kubernetes.io/name"] = app
	l["app.kubernetes.io/instance"] = instance
	l["app.kubernetes.io/managed-by"] = "tailscale-operator"

	return l
}

func tsrOwnerReference(owner metav1.Object) []metav1.OwnerReference {
	return []metav1.OwnerReference{*metav1.NewControllerRef(owner, tsapi.SchemeGroupVersion.WithKind("Recorder"))}
}

// selfVersionImageTag returns the container image tag of the running operator
// build.
func selfVersionImageTag() string {
	meta := version.GetMeta()
	var versionPrefix string
	if meta.UnstableBranch {
		versionPrefix = "unstable-"
	}
	return fmt.Sprintf("%sv%s", versionPrefix, meta.MajorMinorPatch)
}<|MERGE_RESOLUTION|>--- conflicted
+++ resolved
@@ -46,19 +46,11 @@
 
 						return tsr.Name
 					}(),
-<<<<<<< HEAD
-					Affinity:         tsr.Spec.StatefulSet.Pod.Affinity,
-					SecurityContext:  tsr.Spec.StatefulSet.Pod.SecurityContext,
-					ImagePullSecrets: tsr.Spec.StatefulSet.Pod.ImagePullSecrets,
-					NodeSelector:     tsr.Spec.StatefulSet.Pod.NodeSelector,
-					Tolerations:      tsr.Spec.StatefulSet.Pod.Tolerations,
-=======
 					Affinity:           tsr.Spec.StatefulSet.Pod.Affinity,
 					SecurityContext:    tsr.Spec.StatefulSet.Pod.SecurityContext,
 					ImagePullSecrets:   tsr.Spec.StatefulSet.Pod.ImagePullSecrets,
 					NodeSelector:       tsr.Spec.StatefulSet.Pod.NodeSelector,
 					Tolerations:        tsr.Spec.StatefulSet.Pod.Tolerations,
->>>>>>> d050cfc5
 					Containers: []corev1.Container{
 						{
 							Name: "recorder",
@@ -158,32 +150,6 @@
 }
 
 func tsrRoleBinding(tsr *tsapi.Recorder, namespace string) *rbacv1.RoleBinding {
-<<<<<<< HEAD
-	saName := tsr.Spec.StatefulSet.Pod.ServiceAccountName
-	if saName == "" {
-		saName = tsr.Name
-	}
-
-	return &rbacv1.RoleBinding{
-		ObjectMeta: metav1.ObjectMeta{
-			Name:            tsr.Name,
-			Namespace:       namespace,
-			Labels:          labels("recorder", tsr.Name, nil),
-			OwnerReferences: tsrOwnerReference(tsr),
-		},
-		Subjects: []rbacv1.Subject{
-			{
-				Kind:      "ServiceAccount",
-				Name:      saName,
-				Namespace: namespace,
-			},
-		},
-		RoleRef: rbacv1.RoleRef{
-			Kind: "Role",
-			Name: tsr.Name,
-		},
-	}
-=======
     saName := tsr.Spec.StatefulSet.Pod.ServiceAccountName
     if saName == "" {
         saName = tsr.Name
@@ -208,7 +174,6 @@
             Name: tsr.Name,
         },
     }
->>>>>>> d050cfc5
 }
 
 func tsrAuthSecret(tsr *tsapi.Recorder, namespace string, authKey string) *corev1.Secret {
